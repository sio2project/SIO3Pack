.venv*
dist
*.egg-info
build
.vscode
.idea
__pycache__
tests/test_django/db.sqlite3
htmlcov

# pytest-cov
.coverage*
coverage.xml

<<<<<<< HEAD
# Files from Django db
/sio3pack
=======
# macOS
.DS_Store
>>>>>>> 7cf09985
<|MERGE_RESOLUTION|>--- conflicted
+++ resolved
@@ -12,10 +12,8 @@
 .coverage*
 coverage.xml
 
-<<<<<<< HEAD
-# Files from Django db
-/sio3pack
-=======
 # macOS
 .DS_Store
->>>>>>> 7cf09985
+
+# Files from Django db
+/sio3pack