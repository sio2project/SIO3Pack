--- conflicted
+++ resolved
@@ -36,7 +36,6 @@
 
     def __init__(self):
         super().__init__()
-        self.django = None
 
     @classmethod
     @wrap_exceptions
@@ -113,40 +112,18 @@
             self.django_enabled = False
             self.django = NoDjangoHandler()
 
-<<<<<<< HEAD
     def __getattr__(self, name: str) -> Any:
         try:
             return getattr(self.django, name)
         except AttributeError:
             raise AttributeError(f"'{self.__class__.__name__}' object has no attribute '{name}'")
-=======
-    @wrap_exceptions
-    def get_task_id(self) -> str:
-        pass
-
-    @wrap_exceptions
-    def get_titles(self) -> dict[str, str]:
-        pass
->>>>>>> 4728c2b7
 
     @wrap_exceptions
     def get_title(self, lang: str | None = None) -> str:
         pass
 
-<<<<<<< HEAD
+    @wrap_exceptions
     def get_statement(self, lang: str | None = None) -> File | None:
-=======
-    @wrap_exceptions
-    def get_statements(self) -> dict[str, File]:
-        pass
-
-    @wrap_exceptions
-    def get_statement(self, lang: str | None = None) -> File:
-        pass
-
-    @wrap_exceptions
-    def get_config(self) -> dict[str, Any]:
->>>>>>> 4728c2b7
         pass
 
     @wrap_exceptions
